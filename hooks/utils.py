--- conflicted
+++ resolved
@@ -661,29 +661,6 @@
     cmd_log(run('ln', '-sf', first_path_in_dir(release_dir), JUJU_GUI_DIR))
 
 
-<<<<<<< HEAD
-=======
-def setup_apache():
-    """Set up apache."""
-    log('Setting up apache.')
-    if not os.path.exists(APACHE_SITE):
-        cmd_log(run('touch', APACHE_SITE))
-        cmd_log(run('chown', 'ubuntu:', APACHE_SITE))
-        cmd_log(
-            run('ln', '-s', APACHE_SITE,
-                '/etc/apache2/sites-enabled/juju-gui'))
-
-    if not os.path.exists(APACHE_PORTS):
-        cmd_log(run('touch', APACHE_PORTS))
-        cmd_log(run('chown', 'ubuntu:', APACHE_PORTS))
-
-    with su('root'):
-        run('a2dissite', 'default')
-        run('a2ensite', 'juju-gui')
-        run('a2enmod', 'headers')
-
-
->>>>>>> 063424c0
 def save_or_create_certificates(
         ssl_cert_path, ssl_cert_contents, ssl_key_contents):
     """Generate the SSL certificates.
