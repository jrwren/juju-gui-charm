# This file is part of the Juju GUI, which lets users view and manage Juju
# environments within a graphical interface (https://launchpad.net/juju-gui).
# Copyright (C) 2012-2013 Canonical Ltd.
#
# This program is free software: you can redistribute it and/or modify it under
# the terms of the GNU Affero General Public License version 3, as published by
# the Free Software Foundation.
#
# This program is distributed in the hope that it will be useful, but WITHOUT
# ANY WARRANTY; without even the implied warranties of MERCHANTABILITY,
# SATISFACTORY QUALITY, or FITNESS FOR A PARTICULAR PURPOSE.  See the GNU
# Affero General Public License for more details.
#
# You should have received a copy of the GNU Affero General Public License
# along with this program.  If not, see <http://www.gnu.org/licenses/>.

"""Juju GUI charm utilities."""

__all__ = [
    'APACHE_SITE',
    'APACHE_PORTS',
    'API_PORT',
    'CURRENT_DIR',
    'JUJU_GUI_DIR',
    'JUJU_PEM',
    'WEB_PORT',
    'cmd_log',
    'compute_build_dir',
    'download_release',
    'fetch_gui_from_branch',
    'fetch_gui_release',
    'find_missing_packages',
    'first_path_in_dir',
    'get_api_address',
    'get_launchpad_release',
    'get_npm_cache_archive_url',
    'get_release_file_path',
    'install_missing_packages',
    'log_hook',
    'parse_source',
    'prime_npm_cache',
    'remove_apache_setup',
    'remove_haproxy_setup',
    'render_to_file',
    'save_or_create_certificates',
    'setup_apache_config',
    'setup_gui',
    'setup_haproxy_config',
    'start_builtin_server',
    'start_haproxy_apache',
    'stop_builtin_server',
    'stop_haproxy_apache',
    'write_gui_config',
]

from contextlib import contextmanager
from distutils.version import LooseVersion
import errno
import json
import os
import logging
import re
import shutil
from subprocess import CalledProcessError
import tempfile
import urlparse
import yaml

import apt
from launchpadlib.launchpad import Launchpad
import tempita

from charmhelpers import (
    get_config,
    log,
    RESTART,
    service_control,
    STOP,
    unit_get,
)
from shelltoolbox import (
    apt_get_install,
    command,
    install_extra_repositories,
    run,
    script_name,
    Serializer,
    su,
)


APACHE = 'apache2'
BUILTIN_SERVER = 'guiserver'
HAPROXY = 'haproxy'

API_PORT = 8080
WEB_PORT = 8000

BASE_DIR = '/var/lib/juju-gui'
CURRENT_DIR = os.getcwd()
CONFIG_DIR = os.path.join(CURRENT_DIR, 'config')
JUJU_GUI_DIR = os.path.join(BASE_DIR, 'juju-gui')
RELEASES_DIR = os.path.join(CURRENT_DIR, 'releases')
SERVER_DIR = os.path.join(CURRENT_DIR, 'server')

APACHE_CFG_DIR = os.path.join(os.path.sep, 'etc', 'apache2')
APACHE_PORTS = os.path.join(APACHE_CFG_DIR, 'ports.conf')
APACHE_SITE = os.path.join(APACHE_CFG_DIR, 'sites-available', 'juju-gui')
HAPROXY_CFG_PATH = os.path.join(os.path.sep, 'etc', 'haproxy', 'haproxy.cfg')

SYS_INIT_DIR = os.path.join(os.path.sep, 'etc', 'init')
GUISERVER_INIT_PATH = os.path.join(SYS_INIT_DIR, 'guiserver.conf')
HAPROXY_INIT_PATH = os.path.join(SYS_INIT_DIR, 'haproxy.conf')

JUJU_PEM = 'juju.includes-private-key.pem'
DEB_BUILD_DEPENDENCIES = (
    'bzr', 'g++', 'git', 'imagemagick', 'make',  'nodejs', 'npm',
)


# Store the configuration from on invocation to the next.
config_json = Serializer(os.path.join(os.path.sep, 'tmp', 'config.json'))
# Bazaar checkout command.
<<<<<<< HEAD
git_checkout = command('git', 'clone', '--depth', '1')
# Whether or not the charm is deployed using juju-core.
# If juju-core has been used to deploy the charm, an agent.conf file must
# be present in the charm parent directory.
legacy_juju = lambda: not os.path.exists(
    os.path.join(CURRENT_DIR, '..', 'agent.conf'))
=======
bzr_checkout = command('bzr', 'co', '--lightweight')
>>>>>>> c5f0feec

release_expression = re.compile(r"""
    juju-gui-  # Juju GUI prefix.
    (
        \d+\.\d+\.\d+  # Major, minor, and patch version numbers.
        (?:\+build\.\d+)?  # Optional bzr revno for development releases.
    )
    \.(?:tgz|xz)  # File extension.
""", re.VERBOSE)

results_log = None


def get_api_address(unit_dir=None):
    """Return the Juju API address.

    """
    api_addresses = os.getenv('JUJU_API_ADDRESSES')
    if api_addresses is not None:
        return api_addresses.split()[0]
    # The JUJU_API_ADDRESSES environment variable is not included in the hooks
    # context in older releases of juju-core.  Retrieve it from the machiner
    # agent file instead.
    if unit_dir is None:
        base_dir = os.path.join(CURRENT_DIR, '..', '..')
    else:
        base_dir = os.path.join(unit_dir, '..')
    base_dir = os.path.abspath(base_dir)
    for dirname in os.listdir(base_dir):
        if dirname.startswith('machine-'):
            agent_conf = os.path.join(base_dir, dirname, 'agent.conf')
            break
    else:
        raise IOError('Juju agent configuration file not found.')
    contents = yaml.load(open(agent_conf))
    return contents['apiinfo']['addrs'][0]
    return api_addresses.split()[0]


def first_path_in_dir(directory):
    """Return the full path of the first file/dir in *directory*."""
    return os.path.join(directory, os.listdir(directory)[0])


def _get_by_attr(collection, attr, value):
    """Return the first item in collection having attr == value.

    Return None if the item is not found.
    """
    for item in collection:
        if getattr(item, attr) == value:
            return item


def get_launchpad_release(project, series_name, release_version):
    """Return the URL and the name of the release file hosted in Launchpad.

    The returned URL points to a release file for the given project, series
    name and release version.
    The argument *project* is a project object as returned by launchpadlib.
    The arguments *series_name* and *release_version* are strings. If
    *release_version* is None, the URL and file name of the latest release will
    be returned.
    """
    series = _get_by_attr(project.series, 'name', series_name)
    if series is None:
        raise ValueError('%r: series not found' % series_name)
    # Releases are returned by Launchpad in reverse date order.
    releases = list(series.releases)
    if not releases:
        raise ValueError('%r: series does not contain releases' % series_name)
    if release_version is not None:
        release = _get_by_attr(releases, 'version', release_version)
        if release is None:
            raise ValueError('%r: release not found' % release_version)
        releases = [release]
    for release in releases:
        for file_ in release.files:
            file_url = str(file_)
            if file_url.endswith('.tgz') or file_url.endswith('.xz'):
                filename = os.path.split(urlparse.urlsplit(file_url).path)[1]
                return file_.file_link, filename
    raise ValueError('%r: file not found' % release_version)


@contextmanager
def log_hook():
    """Log when a hook starts and stops its execution.

    Also log to stdout possible CalledProcessError exceptions raised executing
    the hook.
    """
    script = script_name()
    log(">>> Entering {}".format(script))
    try:
        yield
    except CalledProcessError as err:
        log('Exception caught:')
        log(err.output)
        raise
    finally:
        log("<<< Exiting {}".format(script))


def parse_source(source):
    """Parse the ``juju-gui-source`` option.

    Return a tuple of two elements representing info on how to deploy Juju GUI.
    Examples:
       - ('local', None): latest local release;
       - ('stable', None): latest stable release;
       - ('develop', None): latest build from git trunk;
       - ('release', '0.1.0'): release v0.1.0;
       - ('branch', ('https://github.com/juju/juju-gui.git', 'add-feature'):
         release is made from a branch -
         in this case the second element includes the branch or SHA;
       - ('branch', ('https://github.com/juju/juju-gui.git', None): no
         revision is specified;
       - ('url', 'http://example.com/gui.tar.gz'): release from a downloaded
         file.
    """

    def is_url(url_check):
        if ' ' in url_check:
            url_check, _ = url_check.split(' ')

        if url_check.startswith('http') and not url_check.endswith('.git'):
            return True
        else:
            return False

    def is_branch(check_branch):
        target = None
        if ' ' in check_branch:
            check_branch, target = check_branch.split(' ')

        if check_branch.startswith('http') and check_branch.endswith('.git'):
            return (check_branch, target)
        else:
            return False

    if is_url(source):
        # Support file paths, including relative paths.
        if urlparse.urlparse(source).scheme == '':
            if not source.startswith('/'):
                source = os.path.join(os.path.abspath(CURRENT_DIR), source)
            source = "file://%s" % source
        return 'url', source

    if source in ('local', 'stable', 'develop'):
        return source, None

    check_branch = is_branch(source)
    if (check_branch):
        return ('branch', check_branch)

    log('Source is defaulting to stable release.')
    return 'stable', source


def render_to_file(template_name, context, destination):
    """Render the given *template_name* into *destination* using *context*.

    The tempita template language is used to render contents
    (see http://pythonpaste.org/tempita/).
    The argument *template_name* is the name or path of the template file:
    it may be either a path relative to ``../config`` or an absolute path.
    The argument *destination* is a file path.
    The argument *context* is a dict-like object.
    """
    template_path = os.path.join(CONFIG_DIR, template_name)
    template = tempita.Template.from_filename(template_path)
    with open(destination, 'w') as stream:
        stream.write(template.substitute(context))


def _setupLogging():
    global results_log
    if results_log is not None:
        return

    # Make sure that the root logger isn't configured already. If it does,
    # this basicConfig will be a noop and not setup the expected file handler
    # on the logger.
    root_logger = logging.getLogger()
    for handler in root_logger.handlers[:]:
        root_logger.removeHandler(handler)

    config = get_config()
    logging.basicConfig(
        filename=config['command-log-file'],
        level=logging.INFO,
        format="%(asctime)s: %(name)s@%(levelname)s %(message)s")
    results_log = logging.getLogger('juju-gui')


def cmd_log(results):
    global results_log
    if not results:
        return
    if results_log is None:
        _setupLogging()
    # Since 'results' may be multi-line output, start it on a separate line
    # from the logger timestamp, etc.
    results_log.info('\n' + results)


def compute_build_dir(juju_gui_debug, serve_tests):
    """Compute the build directory."""
    with su('root'):
        run('chown', '-R', 'ubuntu:', JUJU_GUI_DIR)
        # XXX 2013-02-05 frankban bug=1116320:
        # External insecure resources are still loaded when testing in the
        # debug environment. For now, switch to the production environment if
        # the charm is configured to serve tests.
    if juju_gui_debug and not serve_tests:
        build_dirname = 'build-debug'
    else:
        build_dirname = 'build-prod'
    return os.path.join(JUJU_GUI_DIR, build_dirname)


def write_gui_config(
        console_enabled, login_help, readonly, charmworld_url,
        build_dir, secure=True, sandbox=False,
        show_get_juju_button=False, config_js_path=None, ga_key='',
        password=None):
    """Generate the GUI configuration file."""
    log('Generating the Juju GUI configuration file.')
    user = 'user-admin'
    # Normalize empty string passwords to None. If sandbox is enabled then set
    # the password to admin and it will auto login.
    if not password:
        if sandbox:
            password = 'admin'
        else:
            password = None
    api_backend = 'go'
    if secure:
        protocol = 'wss'
    else:
        log('Running in insecure mode! Port 80 will serve unencrypted.')
        protocol = 'ws'
    context = {
        'raw_protocol': protocol,
        'address': unit_get('public-address'),
        'console_enabled': json.dumps(console_enabled),
        'login_help': json.dumps(login_help),
        'password': json.dumps(password),
        'api_backend': json.dumps(api_backend),
        'readonly': json.dumps(readonly),
        'user': json.dumps(user),
        'protocol': json.dumps(protocol),
        'sandbox': json.dumps(sandbox),
        'charmworld_url': json.dumps(charmworld_url),
        'ga_key': json.dumps(ga_key),
        'show_get_juju_button': json.dumps(show_get_juju_button),
    }
    if config_js_path is None:
        config_js_path = os.path.join(
            build_dir, 'juju-ui', 'assets', 'config.js')
    render_to_file('config.js.template', context, config_js_path)


def setup_haproxy_config(ssl_cert_path, secure=True):
    """Generate the haproxy configuration file."""
    log('Setting up haproxy Upstart file.')
    config_path = os.path.join(CONFIG_DIR, 'haproxy.conf')
    shutil.copy(config_path, SYS_INIT_DIR)
    log('Generating haproxy configuration file.')
    # Retrieve the juju-core API server address.
    api_address = get_api_address()
    context = {
        'api_address': api_address,
        'api_pem': JUJU_PEM,
        'ssl_cert_path': ssl_cert_path,
        'web_pem': JUJU_PEM,
        'web_port': WEB_PORT,
        'secure': secure
    }
    render_to_file('haproxy.cfg.template', context, HAPROXY_CFG_PATH)


def remove_haproxy_setup():
    """Remove haproxy setup."""
    log('Removing haproxy setup.')
    cmd_log(run('rm', '-f', HAPROXY_CFG_PATH))
    cmd_log(run('rm', '-f', HAPROXY_INIT_PATH))


def setup_apache_config(build_dir, serve_tests=False):
    """Set up the Apache configuration."""
    log('Generating the Apache site configuration files.')
    tests_root = os.path.join(JUJU_GUI_DIR, 'test', '') if serve_tests else ''
    context = {
        'port': WEB_PORT,
        'server_root': build_dir,
        'tests_root': tests_root,
    }
    render_to_file('apache-ports.template', context, APACHE_PORTS)
    cmd_log(run('chown', 'ubuntu:', APACHE_PORTS))
    render_to_file('apache-site.template', context, APACHE_SITE)
    cmd_log(run('chown', 'ubuntu:', APACHE_SITE))
    with su('root'):
        run('a2dissite', 'default')
        run('a2ensite', 'juju-gui')
        run('a2enmod', 'headers')


def remove_apache_setup():
    """Remove Apache setup."""
    if os.path.exists(APACHE_SITE):
        log('Removing Apache setup.')
        cmd_log(run('rm', '-f', APACHE_SITE))
        with su('root'):
            run('a2dismod', 'headers')
            run('a2dissite', 'juju-gui')
            run('a2ensite', 'default')
        if os.path.exists(APACHE_PORTS):
            cmd_log(run('rm', '-f', APACHE_PORTS))


def start_haproxy_apache(
        build_dir, serve_tests, ssl_cert_path, secure):
    """Set up and start the haproxy and Apache services."""
    log('Setting up Apache and haproxy.')
    setup_apache_config(build_dir, serve_tests)
    setup_haproxy_config(ssl_cert_path, secure)
    log('Starting the haproxy and Apache services.')
    with su('root'):
        service_control(APACHE, RESTART)
        service_control(HAPROXY, RESTART)


def stop_haproxy_apache():
    """Stop the haproxy and Apache services."""
    log('Stopping the haproxy and Apache services.')
    with su('root'):
        service_control(HAPROXY, STOP)
        service_control(APACHE, STOP)
    remove_haproxy_setup()
    remove_apache_setup()


def install_builtin_server():
    """Install the builtin server code."""
    log('Installing the builtin server dependencies.')
    deps = os.path.join(CURRENT_DIR, 'deps')
    requirements = os.path.join(CURRENT_DIR, 'server-requirements.pip')
    # Install the builtin server dependencies avoiding to download requirements
    # from the network.
    with su('root'):
        cmd_log(run(
            'pip', 'install', '--no-index', '--no-dependencies',
            '--find-links', 'file:///{}'.format(deps), '-r', requirements
        ))
    log('Installing the builtin server.')
    setup_cmd = os.path.join(SERVER_DIR, 'setup.py')
    with su('root'):
        cmd_log(run('/usr/bin/python', setup_cmd, 'install'))


def write_builtin_server_startup(
        gui_root, ssl_cert_path, serve_tests=False, sandbox=False,
        builtin_server_logging='info', insecure=False, charmworld_url=''):
    """Generate the builtin server Upstart file."""
    log('Generating the builtin server Upstart file.')
    context = {
        'builtin_server_logging': builtin_server_logging,
        'gui_root': gui_root,
        'insecure': insecure,
        'sandbox': sandbox,
        'serve_tests': serve_tests,
        'ssl_cert_path': ssl_cert_path,
        'charmworld_url': charmworld_url,
    }
    if not sandbox:
        api_url = 'wss://{}'.format(get_api_address())
        context.update({
            'api_url': api_url,
            'api_version': 'go',
        })
    if serve_tests:
        context['tests_root'] = os.path.join(JUJU_GUI_DIR, 'test', '')
    render_to_file(
        'guiserver.conf.template', context, GUISERVER_INIT_PATH)


def start_builtin_server(
        build_dir, ssl_cert_path, serve_tests, sandbox, builtin_server_logging,
        insecure, charmworld_url):
    """Start the builtin server."""
    write_builtin_server_startup(
        build_dir, ssl_cert_path, serve_tests=serve_tests, sandbox=sandbox,
        builtin_server_logging=builtin_server_logging, insecure=insecure,
        charmworld_url=charmworld_url)
    log('Starting the builtin server.')
    with su('root'):
        service_control(BUILTIN_SERVER, RESTART)


def stop_builtin_server():
    """Stop the builtin server."""
    log('Stopping the builtin server.')
    with su('root'):
        service_control(BUILTIN_SERVER, STOP)
    cmd_log(run('rm', '-f', GUISERVER_INIT_PATH))


def get_npm_cache_archive_url(Launchpad=Launchpad):
    """Figure out the URL of the most recent NPM cache archive on Launchpad."""
    launchpad = Launchpad.login_anonymously('Juju GUI charm', 'production')
    project = launchpad.projects['juju-gui']
    # Find the URL of the most recently created NPM cache archive.
    npm_cache_url, _ = get_launchpad_release(project, 'npm-cache', None)
    return npm_cache_url


def prime_npm_cache(npm_cache_url):
    """Download NPM cache archive and prime the NPM cache with it."""
    # Download the cache archive and then uncompress it into the NPM cache.
    npm_cache_archive = os.path.join(CURRENT_DIR, 'npm-cache.tgz')
    cmd_log(run('curl', '-L', '-o', npm_cache_archive, npm_cache_url))
    npm_cache_dir = os.path.expanduser('~/.npm')
    # The NPM cache directory probably does not exist, so make it if not.
    try:
        os.mkdir(npm_cache_dir)
    except OSError, e:
        # If the directory already exists then ignore the error.
        if e.errno != errno.EEXIST:  # File exists.
            raise
    uncompress = command('tar', '-x', '-z', '-C', npm_cache_dir, '-f')
    cmd_log(uncompress(npm_cache_archive))


def fetch_gui_from_branch(branch_url, revision, logpath):
    """Retrieve the Juju GUI from a branch and build a release archive."""
    # Inject NPM packages into the cache for faster building.
    prime_npm_cache(get_npm_cache_archive_url())

    # Create a release starting from a branch.
    juju_gui_source_dir = os.path.join(CURRENT_DIR, 'juju-gui-source')

    log('Retrieving Juju GUI source checkout from {} ({}).'.format(
        branch_url, revision))

    cmd_log(run('rm', '-rf', juju_gui_source_dir))
    checkout_args = [branch_url, juju_gui_source_dir]
    cmd_log(git_checkout(*checkout_args))

    # If there's a revision attempt to checkout that revision.
    if revision:
        if revision.startswith('@'):
            revision = revision[1:]
            cmd_log(run('git', 'checkout', revision))
        else:
            cmd_log(run('git', 'fetch', 'origin'))
            cmd_log(run('git', 'checkout', '-b', revision,
                        'origin/' + revision))

    log('Preparing a Juju GUI release.')
    logdir = os.path.dirname(logpath)

    fd, name = tempfile.mkstemp(prefix='make-distfile-', dir=logdir)
    log('Output from "make distfile" sent to %s' % name)

    run('make', '-C', juju_gui_source_dir, 'distfile',
        stdout=fd, stderr=fd)

    return first_path_in_dir(
        os.path.join(juju_gui_source_dir, 'releases'))


def download_release(url, filename):
    """Download a Juju GUI release from the given URL.

    Save the resulting file as filename in the local releases repository.
    Return the full path of the saved file.
    """
    destination = os.path.join(RELEASES_DIR, filename)
    log('Downloading release file: {} --> {}.'.format(url, destination))
    cmd_log(run('curl', '-L', '-o', destination, url))
    return destination


def get_release_file_path(version=None):
    """Return the local path of the release file with the given version.

    If version is None, return the path of the last release.
    Raise a ValueError if no releases are found in the local repository.
    """
    version_path_map = {}
    # Collect the locally stored releases.
    for filename in os.listdir(RELEASES_DIR):
        match = release_expression.match(filename)
        if match is not None:
            release_version = match.groups()[0]
            release_path = os.path.join(RELEASES_DIR, filename)
            version_path_map[release_version] = release_path
    # We expect the charm to include at least one release file.
    if not version_path_map:
        raise ValueError('Error: no releases found in the charm.')
    if version is None:
        # Return the path of the last release.
        last_version = sorted(version_path_map.keys(), key=LooseVersion)[-1]
        return version_path_map[last_version]
    # Return the path of the release with the requested version, or None if
    # the release is not found.
    return version_path_map.get(version)


def fetch_gui_release(origin, version):
    """Retrieve a Juju GUI release. Return the release tarball local path.

    The release file can be retrieved from:
      - an arbitrary URL (if origin is "url");
      - the local releases repository (if origin is "local" or if a release
        version is specified and the corresponding file is present locally);
      - Launchpad (in all the other cases).
    """
    log('Retrieving Juju GUI release.')
    if origin == 'url':
        # "version" is a url.
        _, _, extension = version.rpartition('.')
        if extension not in ('tgz', 'xz'):
            extension = 'xz'
        return download_release(version, 'url-release.' + extension)
    if origin == 'local':
        path = get_release_file_path()
        log('Using a local release: {}'.format(path))
        return path
    # Handle "stable"
    if version is not None:
        # If the user specified a version, before attempting to download the
        # requested release from Launchpad, check if that version is already
        # stored locally.
        path = get_release_file_path(version)
        if path is not None:
            log('Using a local release: {}'.format(path))
            return path
    # Retrieve a release from Launchpad.
    launchpad = Launchpad.login_anonymously('Juju GUI charm', 'production')
    project = launchpad.projects['juju-gui']
    url, filename = get_launchpad_release(project, origin, version)
    return download_release(url, filename)


def setup_gui(release_tarball):
    """Set up Juju GUI."""
    # Uncompress the release tarball.
    log('Installing Juju GUI.')
    release_dir = os.path.join(BASE_DIR, 'release')
    cmd_log(run('rm', '-rf', release_dir))
    os.mkdir(release_dir)
    uncompress = command('tar', '-x', '-a', '-C', release_dir, '-f')
    cmd_log(uncompress(release_tarball))
    # Link the Juju GUI dir to the contents of the release tarball.
    cmd_log(run('ln', '-sf', first_path_in_dir(release_dir), JUJU_GUI_DIR))


def save_or_create_certificates(
        ssl_cert_path, ssl_cert_contents, ssl_key_contents):
    """Generate the SSL certificates.

    If both *ssl_cert_contents* and *ssl_key_contents* are provided, use them
    as certificates; otherwise, generate them.

    Also create a pem file, suitable for use in the haproxy configuration,
    concatenating the key and the certificate files.
    """
    crt_path = os.path.join(ssl_cert_path, 'juju.crt')
    key_path = os.path.join(ssl_cert_path, 'juju.key')
    if not os.path.exists(ssl_cert_path):
        os.makedirs(ssl_cert_path)
    if ssl_cert_contents and ssl_key_contents:
        # Save the provided certificates.
        with open(crt_path, 'w') as cert_file:
            cert_file.write(ssl_cert_contents)
        with open(key_path, 'w') as key_file:
            key_file.write(ssl_key_contents)
    else:
        # Generate certificates.
        # See http://superuser.com/questions/226192/openssl-without-prompt
        cmd_log(run(
            'openssl', 'req', '-new', '-newkey', 'rsa:4096',
            '-days', '365', '-nodes', '-x509', '-subj',
            # These are arbitrary test values for the certificate.
            '/C=GB/ST=Juju/L=GUI/O=Ubuntu/CN=juju.ubuntu.com',
            '-keyout', key_path, '-out', crt_path))
    # Generate the pem file.
    pem_path = os.path.join(ssl_cert_path, JUJU_PEM)
    if os.path.exists(pem_path):
        os.remove(pem_path)
    with open(pem_path, 'w') as pem_file:
        shutil.copyfileobj(open(key_path), pem_file)
        shutil.copyfileobj(open(crt_path), pem_file)


def find_missing_packages(*packages):
    """Given a list of packages, return the packages which are not installed.
    """
    cache = apt.Cache()
    missing = set()
    for pkg_name in packages:
        try:
            pkg = cache[pkg_name]
        except KeyError:
            missing.add(pkg_name)
            continue
        if pkg.is_installed:
            continue
        missing.add(pkg_name)
    return missing


def install_missing_packages(packages, repository=None):
    """Install the required debian packages if they are missing.

    If repository is not None, add the given apt repository before installing
    the dependencies.
    """
    missing = find_missing_packages(*packages)
    if missing:
        if repository is not None:
            log('Adding the apt repository {}.'.format(repository))
            install_extra_repositories(repository)
        log('Installing deb packages: {}.'.format(', '.join(missing)))
        cmd_log(apt_get_install(*missing))
    else:
        log('No missing deb packages.')<|MERGE_RESOLUTION|>--- conflicted
+++ resolved
@@ -121,16 +121,7 @@
 # Store the configuration from on invocation to the next.
 config_json = Serializer(os.path.join(os.path.sep, 'tmp', 'config.json'))
 # Bazaar checkout command.
-<<<<<<< HEAD
 git_checkout = command('git', 'clone', '--depth', '1')
-# Whether or not the charm is deployed using juju-core.
-# If juju-core has been used to deploy the charm, an agent.conf file must
-# be present in the charm parent directory.
-legacy_juju = lambda: not os.path.exists(
-    os.path.join(CURRENT_DIR, '..', 'agent.conf'))
-=======
-bzr_checkout = command('bzr', 'co', '--lightweight')
->>>>>>> c5f0feec
 
 release_expression = re.compile(r"""
     juju-gui-  # Juju GUI prefix.
