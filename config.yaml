--- conflicted
+++ resolved
@@ -164,15 +164,10 @@
       There are deployment modes for Juju GUI which are not intended as regular
       use mode. In these cases, login/logout are disabled and instead there is
       a link to juju.ubuntu.com
-<<<<<<< HEAD
     type: boolean
     default: false
   builtin-server:
     description: |
       Enable the built-in server, disabling both haproxy and Apache.
       This is a temporary option: the built-in server will be
-      the only server in the future.
-=======
->>>>>>> 9d0a2d83
-    type: boolean
-    default: false+      the only server in the future.