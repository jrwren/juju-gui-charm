--- conflicted
+++ resolved
@@ -229,7 +229,6 @@
         }
         return json.dumps(data) if encoded else data
 
-<<<<<<< HEAD
     def make_deployment_response(
             self, request_id=42, response=None, error=None, encoded=False):
         """Create and return a deployment response message.
@@ -243,8 +242,6 @@
             data['Error'] = error
         return json.dumps(data) if encoded else data
 
-=======
->>>>>>> 39f211cf
     def patch_validate(self, side_effect=None):
         """Mock the blocking validate function."""
         mock_validate = MultiProcessMock(side_effect=side_effect)
